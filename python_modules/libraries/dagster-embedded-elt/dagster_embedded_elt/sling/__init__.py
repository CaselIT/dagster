<<<<<<< HEAD
from dagster_embedded_elt.sling.asset_defs import build_assets_from_sling_streams, build_sling_asset
=======
from dagster_embedded_elt.sling.asset_defs import build_assets_from_sling_stream, build_sling_asset
>>>>>>> c158ae71
from dagster_embedded_elt.sling.resources import (
    SlingConnectionResource,
    SlingMode,
    SlingResource,
    SlingSourceConnection,
    SlingStream,
    SlingTargetConnection,
)

__all__ = [
    "SlingResource",
    "SlingMode",
    "build_sling_asset",
<<<<<<< HEAD
    "build_assets_from_sling_streams",
    "SlingSourceConnection",
    "SlingTargetConnection",
    "SlingStream",
=======
    "build_assets_from_sling_stream",
    "SlingSourceConnection",
    "SlingTargetConnection",
>>>>>>> c158ae71
    "SlingConnectionResource",
]<|MERGE_RESOLUTION|>--- conflicted
+++ resolved
@@ -1,8 +1,4 @@
-<<<<<<< HEAD
 from dagster_embedded_elt.sling.asset_defs import build_assets_from_sling_streams, build_sling_asset
-=======
-from dagster_embedded_elt.sling.asset_defs import build_assets_from_sling_stream, build_sling_asset
->>>>>>> c158ae71
 from dagster_embedded_elt.sling.resources import (
     SlingConnectionResource,
     SlingMode,
@@ -16,15 +12,8 @@
     "SlingResource",
     "SlingMode",
     "build_sling_asset",
-<<<<<<< HEAD
     "build_assets_from_sling_streams",
     "SlingSourceConnection",
     "SlingTargetConnection",
-    "SlingStream",
-=======
-    "build_assets_from_sling_stream",
-    "SlingSourceConnection",
-    "SlingTargetConnection",
->>>>>>> c158ae71
     "SlingConnectionResource",
 ]