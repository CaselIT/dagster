import warnings
from collections import namedtuple
from contextlib import suppress

import boto3
from botocore.exceptions import ClientError

<<<<<<< HEAD
from dagster import Array, Field, Noneable, ScalarUnion, Shape, StringSource, check
=======
from dagster import Array, Field, Noneable, ScalarUnion, StringSource
from dagster import _check as check
>>>>>>> 03563205
from dagster.core.events import EngineEventData, MetadataEntry
from dagster.core.launcher.base import LaunchRunContext, RunLauncher
from dagster.grpc.types import ExecuteRunArgs
from dagster.serdes import ConfigurableClass

from ..secretsmanager import get_secrets_from_arns
from .container_context import EcsContainerContext
from .tasks import default_ecs_task_definition, default_ecs_task_metadata
from .utils import sanitize_family

Tags = namedtuple("Tags", ["arn", "cluster", "cpu", "memory"])


class EcsRunLauncher(RunLauncher, ConfigurableClass):
    """RunLauncher that starts a task in ECS for each Dagster job run."""

    def __init__(
        self,
        inst_data=None,
        task_definition=None,
        container_name="run",
        secrets=None,
        secrets_tag="dagster",
        environment=None,
        include_sidecars=False,
    ):
        self._inst_data = inst_data
        self.ecs = boto3.client("ecs")
        self.ec2 = boto3.resource("ec2")
        self.secrets_manager = boto3.client("secretsmanager")

        self.task_definition = task_definition
        self.container_name = container_name

        self.secrets = check.opt_list_param(secrets, "secrets")

        if self.secrets and all(isinstance(secret, str) for secret in self.secrets):
            warnings.warn(
                "Setting secrets as a list of ARNs is deprecated. "
                "Secrets should instead follow the same structure as the ECS API: "
                "https://docs.aws.amazon.com/AmazonECS/latest/APIReference/API_Secret.html",
                DeprecationWarning,
            )
            self.secrets = [
                {"name": name, "valueFrom": value_from}
                for name, value_from in get_secrets_from_arns(
                    self.secrets_manager, self.secrets
                ).items()
            ]

        self.secrets_tags = [secrets_tag] if secrets_tag else []
        self.include_sidecars = include_sidecars

        self.environment = check.opt_list_param(environment, "environment")

        if self.task_definition:
            task_definition = self.ecs.describe_task_definition(taskDefinition=task_definition)
            container_names = [
                container.get("name")
                for container in task_definition["taskDefinition"]["containerDefinitions"]
            ]
            check.invariant(
                container_name in container_names,
                f"Cannot override container '{container_name}' in task definition "
                f"'{self.task_definition}' because the container is not defined.",
            )
            self.task_definition = task_definition["taskDefinition"]["taskDefinitionArn"]

    @property
    def inst_data(self):
        return self._inst_data

    @classmethod
    def config_type(cls):
        return {
            "task_definition": Field(
                StringSource,
                is_required=False,
                description=(
                    "The task definition to use when launching new tasks. "
                    "If none is provided, each run will create its own task "
                    "definition."
                ),
            ),
            "container_name": Field(
                StringSource,
                is_required=False,
                default_value="run",
                description=(
                    "The container name to use when launching new tasks. Defaults to 'run'."
                ),
            ),
            "secrets": Field(
                Array(
                    ScalarUnion(
                        scalar_type=str,
                        non_scalar_schema={"name": StringSource, "valueFrom": StringSource},
                    )
                ),
                is_required=False,
                description=(
                    "An array of AWS Secrets Manager secrets. These secrets will "
                    "be mounted as environment variables in the container. See "
                    "https://docs.aws.amazon.com/AmazonECS/latest/APIReference/API_Secret.html."
                ),
            ),
            "secrets_tag": Field(
                Noneable(StringSource),
                is_required=False,
                default_value="dagster",
                description=(
                    "AWS Secrets Manager secrets with this tag will be mounted as "
                    "environment variables in the container. Defaults to 'dagster'."
                ),
            ),
            "environment": Field(
                Noneable(Array(Shape({"name": StringSource, "value": StringSource}))),
                is_required=False,
                description=(
                    "An array of environment variables. These will be mounted as environment variables in "
                    "the container. See "
                    "https://docs.aws.amazon.com/AmazonECS/latest/developerguide/taskdef-envfiles.html"
                ),
            ),
            "include_sidecars": Field(
                bool,
                is_required=False,
                default_value=False,
                description=(
                    "Whether each run should use the same sidecars as the task that launches it. "
                    "Defaults to False."
                ),
            ),
        }

    @staticmethod
    def from_config_value(inst_data, config_value):
        return EcsRunLauncher(inst_data=inst_data, **config_value)

    def _set_ecs_tags(self, run_id, task_arn):
        try:
            tags = [{"key": "dagster/run_id", "value": run_id}]
            self.ecs.tag_resource(resourceArn=task_arn, tags=tags)
        except ClientError:
            pass

    def _set_run_tags(self, run_id, task_arn):
        cluster = self._task_metadata().cluster
        tags = {"ecs/task_arn": task_arn, "ecs/cluster": cluster}
        self._instance.add_run_tags(run_id, tags)

    def _get_run_tags(self, run_id):
        run = self._instance.get_run_by_id(run_id)
        tags = run.tags if run else {}
        arn = tags.get("ecs/task_arn")
        cluster = tags.get("ecs/cluster")
        cpu = tags.get("ecs/cpu")
        memory = tags.get("ecs/memory")

        return Tags(arn, cluster, cpu, memory)

    def launch_run(self, context: LaunchRunContext) -> None:

        """
        Launch a run in an ECS task.

        Currently, Fargate is the only supported launchType and awsvpc is the
        only supported networkMode. These are the defaults that are set up by
        docker-compose when you use the Dagster ECS reference deployment.
        """
        run = context.pipeline_run
        family = sanitize_family(
            run.external_pipeline_origin.external_repository_origin.repository_location_origin.location_name  # type: ignore
        )

        container_context = EcsContainerContext.create_for_run(run, self)

        metadata = self._task_metadata()
        pipeline_origin = check.not_none(context.pipeline_code_origin)
        image = pipeline_origin.repository_origin.container_image
        task_definition = self._task_definition(family, metadata, image, container_context)[
            "family"
        ]

        args = ExecuteRunArgs(
            pipeline_origin=pipeline_origin,
            pipeline_run_id=run.run_id,
            instance_ref=self._instance.get_ref(),
        )
        command = args.get_command_args()

        # Set cpu or memory overrides
        # https://docs.aws.amazon.com/AmazonECS/latest/developerguide/task-cpu-memory-error.html
        cpu_and_memory_overrides = {}
        tags = self._get_run_tags(run.run_id)
        if tags.cpu:
            cpu_and_memory_overrides["cpu"] = tags.cpu
        if tags.memory:
            cpu_and_memory_overrides["memory"] = tags.memory

        # Run a task using the same network configuration as this processes's
        # task.
        response = self.ecs.run_task(
            taskDefinition=task_definition,
            cluster=metadata.cluster,
            overrides={
                "containerOverrides": [
                    {
                        "name": self.container_name,
                        "command": command,
                        # containerOverrides expects cpu/memory as integers
                        **{k: int(v) for k, v in cpu_and_memory_overrides.items()},
                    }
                ],
                # taskOverrides expects cpu/memory as strings
                **cpu_and_memory_overrides,
            },
            networkConfiguration={
                "awsvpcConfiguration": {
                    "subnets": metadata.subnets,
                    "assignPublicIp": metadata.assign_public_ip,
                    "securityGroups": metadata.security_groups,
                }
            },
            launchType="FARGATE",
        )

        tasks = response["tasks"]

        if not tasks:
            failures = response["failures"]
            exceptions = []
            for failure in failures:
                arn = failure.get("arn")
                reason = failure.get("reason")
                detail = failure.get("detail")
                exceptions.append(Exception(f"Task {arn} failed because {reason}: {detail}"))
            raise Exception(exceptions)

        arn = tasks[0]["taskArn"]
        self._set_run_tags(run.run_id, task_arn=arn)
        self._set_ecs_tags(run.run_id, task_arn=arn)
        self._instance.report_engine_event(
            message="Launching run in ECS task",
            pipeline_run=run,
            engine_event_data=EngineEventData(
                [
                    MetadataEntry("ECS Task ARN", value=arn),
                    MetadataEntry("ECS Cluster", value=metadata.cluster),
                    MetadataEntry("Run ID", value=run.run_id),
                ]
            ),
            cls=self.__class__,
        )

    def can_terminate(self, run_id):
        tags = self._get_run_tags(run_id)

        if not (tags.arn and tags.cluster):
            return False

        tasks = self.ecs.describe_tasks(tasks=[tags.arn], cluster=tags.cluster).get("tasks")
        if not tasks:
            return False

        status = tasks[0].get("lastStatus")
        if status and status != "STOPPED":
            return True

        return False

    def terminate(self, run_id):
        tags = self._get_run_tags(run_id)

        if not (tags.arn and tags.cluster):
            return False

        tasks = self.ecs.describe_tasks(tasks=[tags.arn], cluster=tags.cluster).get("tasks")
        if not tasks:
            return False

        status = tasks[0].get("lastStatus")
        if status == "STOPPED":
            return False

        self.ecs.stop_task(task=tags.arn, cluster=tags.cluster)
        return True

    def _task_definition(self, family, metadata, image, container_context):
        """
        Return the launcher's task definition if it's configured.

        Otherwise, a new task definition revision is registered for every run.
        First, the process that calls this method finds its own task
        definition. Next, it creates a new task definition based on its own
        but it overrides the image with the pipeline origin's image.
        """
        if self.task_definition:
            task_definition = self.ecs.describe_task_definition(taskDefinition=self.task_definition)
            return task_definition["taskDefinition"]

        secrets = container_context.get_secrets_dict(self.secrets_manager)
        secrets_definition = (
            {"secrets": [{"name": key, "valueFrom": value} for key, value in secrets.items()]}
            if secrets
            else {}
        )

        envs = container_context.get_environment_dict()
        environment = {
            "environment": [{"name": key, "value": value} for key, value in envs.items()]
        }

        task_definition = {}
        with suppress(ClientError):
            task_definition = self.ecs.describe_task_definition(taskDefinition=family)[
                "taskDefinition"
            ]
        secrets = secrets_definition.get("secrets", [])
        if self._reuse_task_definition(task_definition, metadata, image, secrets):
            return task_definition

        return default_ecs_task_definition(
            self.ecs,
            family,
            metadata,
            image,
            self.container_name,
            secrets=secrets_definition,
            environment=environment,
            include_sidecars=self.include_sidecars,
        )

    def _reuse_task_definition(self, task_definition, metadata, image, secrets):
        container_definitions_match = False
        task_definitions_match = False

        container_definitions = task_definition.get("containerDefinitions", [{}])
        # Only check for diffs to the primary container. This ignores changes to sidecars.
        for container_definition in container_definitions:
            if (
                container_definition.get("image") == image
                and container_definition.get("name") == self.container_name
                and container_definition.get("secrets") == secrets
            ):
                container_definitions_match = True

        if task_definition.get("executionRoleArn") == metadata.task_definition.get(
            "executionRoleArn"
        ) and task_definition.get("taskRoleArn") == metadata.task_definition.get("taskRoleArn"):
            task_definitions_match = True

        return container_definitions_match & task_definitions_match

    def _task_metadata(self):
        return default_ecs_task_metadata(self.ec2, self.ecs)<|MERGE_RESOLUTION|>--- conflicted
+++ resolved
@@ -5,12 +5,8 @@
 import boto3
 from botocore.exceptions import ClientError
 
-<<<<<<< HEAD
-from dagster import Array, Field, Noneable, ScalarUnion, Shape, StringSource, check
-=======
-from dagster import Array, Field, Noneable, ScalarUnion, StringSource
+from dagster import Array, Field, Noneable, ScalarUnion, Shape, StringSource
 from dagster import _check as check
->>>>>>> 03563205
 from dagster.core.events import EngineEventData, MetadataEntry
 from dagster.core.launcher.base import LaunchRunContext, RunLauncher
 from dagster.grpc.types import ExecuteRunArgs
