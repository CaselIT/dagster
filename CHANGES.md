# Changelog

## 0.6.8

**New**

- Added the dagster-github library, a community contribution from @Ramshackle-Jamathon and
  @k-mahoney!

**dagster-celery**

- Simplified and improved config handling.
- An engine event is now emitted when the engine fails to connect to a broker.

**Bugfix**

<<<<<<< HEAD
- Dagit now handles engine event errors.
=======
>>>>>>> 2b18437b
- Fixes a file descriptor leak when running many concurrent dagster-graphql queries (e.g., for
  backfill).
- The `@pyspark_solid` decorator now handles inputs correctly.
- The handling of solid compute functions that accept kwargs but which are decorated with explicit
  input definitions has been rationalized.
- Fixed race conditions in concurrent execution using SQLite event log storage with concurrent
  execution, uncovered by upstream improvements in the Python inotify library we use.

**Documentation**

- Improved error messages when using system storages that don't fulfill executor requirements.

## 0.6.7

**Breaking**

- The implementation of SQL-based event log storages has been consolidated,
  which has entailed a schema change. If you have event logs stored in a
  Postgres- or SQLite-backed event log storage, and you would like to maintain
  access to these logs, you should run `dagster instance migrate`. To check
  what event log storages you are using, run `dagster instance info`.
- Type matches on both sides of an `InputMapping` or `OutputMapping` are now enforced.

**New**

- Dagster is now tested on Python 3.8
- Added the dagster-celery library, which implements a Celery-based engine for parallel pipeline
  execution.
- Added the dagster-k8s library, which includes a Helm chart for a simple Dagit installation on a
  Kubernetes cluster.

**Dagit**

- The Explore UI now allows you to render a subset of a large DAG via a new solid
  query bar that accepts terms like `solid_name+*` and `+solid_name+`. When viewing
  very large DAGs, nothing is displayed by default and `*` produces the original behavior.
- Performance improvements in the Explore UI and config editor for large pipelines.
- The Explore UI now includes a zoom slider that makes it easier to navigate large DAGs.
- Dagit pages now render more gracefully in the presence of inconsistent run storage and event logs.
- Improved handling of GraphQL errors and backend programming errors.
- Minor display improvements.

**dagster-aws**

- A default prefix is now configurable on APIs that use S3.
- S3 APIs now parametrize `region_name` and `endpoint_url`.

**dagster-gcp**

- A default prefix is now configurable on APIs that use GCS.

**dagster-postgres**

- Performance improvements for Postgres-backed storages.

**dagster-pyspark**

- Pyspark sessions may now be configured to be held open after pipeline execution completes, to
  enable extended test cases.

**dagster-spark**

- `spark_outputs` must now be specified when initializing a `SparkSolidDefinition`, rather than in
  config.
- Added new `create_spark_solid` helper and new `spark_resource`.
- Improved EMR implementation based on [mrjob](https://github.com/Yelp/mrjob).

**Bugfix**

- Fixed an issue retrieving output values using `SolidExecutionResult` (e.g., in test) for
  dagster-pyspark solids.
- Fixes an issue when expanding composite solids in Dagit.
- Better errors when solid names collide.
- Config mapping in composite solids now works as expected when the composite solid has no top
  level config.
- Compute log filenames are now guaranteed not to exceed the POSIX limit of 255 chars.
- Fixes an issue when copying and pasting solid names from Dagit.
- Termination now works as expected in the multiprocessing executor.
- The multiprocessing executor now executes parallel steps in the expected order.
- The multiprocessing executor now correctly handles solid subsets.
- Fixed a bad error condition in `dagster_ssh.sftp_solid`.
- Fixed a bad error message giving incorrect log level suggestions.

**Documentation**

- Minor fixes and improvements.

**Thank you**
Thank you to all of the community contributors to this release!! In alphabetical order: @cclauss,
@deem0n, @irabinovitch, @pseudoPixels, @Ramshackle-Jamathon, @rparrapy, @yamrzou.

## 0.6.6

**Breaking**

- The `selector` argument to `PipelineDefinition` has been removed. This API made it possible to
  construct a `PipelineDefinition` in an invalid state. Use `PipelineDefinition.build_sub_pipeline`
  instead.

**New**

- Added the `dagster_prometheus` library, which exposes a basic Prometheus resource.
- Dagster Airflow DAGs may now use GCS instead of S3 for storage.
- Expanded interface for schedule management in Dagit.

**Dagit**

- Performance improvements when loading, displaying, and editing config for large pipelines.
- Smooth scrolling zoom in the explore tab replaces the previous two-step zoom.
- No longer depends on internet fonts to run, allowing fully offline dev.
- Typeahead behavior in search has improved.
- Invocations of composite solids remain visible in the sidebar when the solid is expanded.
- The config schema panel now appears when the config editor is first opened.
- Interface now includes hints for autocompletion in the config editor.
- Improved display of solid inputs and output in the explore tab.
- Provides visual feedback while filter results are loading.
- Better handling of pipelines that aren't present in the currently loaded repo.

**Bugfix**

- Dagster Airflow DAGs previously could crash while handling Python errors in DAG logic.
- Step failures when running Dagster Airflow DAGs were previously not being surfaced as task
  failures in Airflow.
- Dagit could previously get into an invalid state when switching pipelines in the context of a
  solid subselection.
- `frozenlist` and `frozendict` now pass Dagster's parameter type checks for `list` and `dict`.
- The GraphQL playground in Dagit is now working again.

**Nits**

- Dagit now prints its pid when it loads.
- Third-party dependencies have been relaxed to reduce the risk of version conflicts.
- Improvements to docs and example code.

## 0.6.5

**Breaking**

- The interface for type checks has changed. Previously the `type_check_fn` on a custom type was
  required to return None (=passed) or else raise `Failure` (=failed). Now, a `type_check_fn` may
  return `True`/`False` to indicate success/failure in the ordinary case, or else return a
  `TypeCheck`. The new`success` field on `TypeCheck` now indicates success/failure. This obviates
  the need for the `typecheck_metadata_fn`, which has been removed.
- Executions of individual composite solids (e.g. in test) now produce a
  `CompositeSolidExecutionResult` rather than a `SolidExecutionResult`.
- `dagster.core.storage.sqlite_run_storage.SqliteRunStorage` has moved to
  `dagster.core.storage.runs.SqliteRunStorage`. Any persisted `dagster.yaml` files should be updated
  with the new classpath.
- `is_secret` has been removed from `Field`. It was not being used to any effect.
- The `environmentType` and `configTypes` fields have been removed from the dagster-graphql
  `Pipeline` type. The `configDefinition` field on `SolidDefinition` has been renamed to
  `configField`.

**Bugfix**

- `PresetDefinition.from_files` is now guaranteed to give identical results across all Python
  minor versions.
- Nested composite solids with no config, but with config mapping functions, now behave as expected.
- The dagster-airflow `DagsterKubernetesPodOperator` has been fixed.
- Dagit is more robust to changes in repositories.
- Improvements to Dagit interface.

**New**

- dagster_pyspark now supports remote execution on EMR with the `@pyspark_solid` decorator.

**Nits**

- Documentation has been improved.
- The top level config field `features` in the `dagster.yaml` will no longer have any effect.
- Third-party dependencies have been relaxed to reduce the risk of version conflicts.

## 0.6.4

- Scheduler errors are now visible in dagit
- Run termination button no longer persists past execution completion
- Fixes run termination for multiprocess execution
- Fixes run termination on Windows
- `dagit` no longer prematurely returns control to terminal on Windows
- `raise_on_error` is now available on the `execute_solid` test utility
- `check_dagster_type` added as a utility to help test type checks on custom types
- Improved support in the type system for `Set` and `Tuple` types
- Allow composite solids with config mapping to expose an empty config schema
- Simplified graphql API arguments to single-step re-execution to use `retryRunId`, `stepKeys` execution parameters instead of a `reexecutionConfig` input object
- Fixes missing step-level stdout/stderr from dagster CLI

## 0.6.3

- Adds a `type_check` parameter to `PythonObjectType`, `as_dagster_type`, and `@as_dagster_type` to enable custom
  type checks in place of default `isinstance` checks.
  See documentation here: https://dagster.readthedocs.io/en/latest/sections/learn/tutorial/types.html#custom-type-checks
- Improved the type inference experience by automatically wrapping bare python types as dagster types.
- Reworked our tutorial (now with more compelling/scary breakfast cereal examples) and public API documentation.
  See the new tutorial here: https://dagster.readthedocs.io/en/latest/sections/learn/tutorial/index.html
- New solids explorer in Dagit allows you to browse and search for solids used across the repository.

  ![Solid Explorer](./screenshots/solid_explorer.png)
  ![Solid Explorer](./screenshots/solid_explorer_input.png)

- Enabled solid dependency selection in the Dagit search filter.

  - To select a solid and its upstream dependencies, search `+{solid_name}`.
  - To select a solid and its downstream dependents, search `{solid_name}+`.
  - For both search `+{solid_name}+`.

  For example. In the Airline demo, searching `+join_q2_data` will get the following:

  ![Screenshot](./screenshots/airline_join_parent_filter.png)

- Added a terminate button in Dagit to terminate an active run.

  ![Stop Button](./screenshots/stop_button.png)

- Added an `--output` flag to `dagster-graphql` CLI.
- Added confirmation step for `dagster run wipe` and `dagster schedule wipe` commands (Thanks @shahvineet98).
- Fixed a wrong title in the `dagster-snowflake` library README (Thanks @Step2Web).

## 0.6.2

- Changed composition functions `@pipeline` and `@composite_solid` to automatically give solids
  aliases with an incrementing integer suffix when there are conflicts. This removes to the need
  to manually alias solid definitions that are used multiple times.
- Add `dagster schedule wipe` command to delete all schedules and remove all schedule cron jobs
- `execute_solid` test util now works on composite solids.
- Docs and example improvements: https://dagster.readthedocs.io/
- Added `--remote` flag to `dagster-graphql` for querying remote dagit servers.
- Fixed issue with duplicate run tag autocomplete suggestions in dagit (#1839)
- Fixed Windows 10 / py3.6+ bug causing pipeline execution failures

## 0.6.1

- Fixed an issue where Dagster public images tagged `latest` on Docker Hub were erroneously
  published with an older version of Dagster (#1814)
- Fixed an issue where the most recent scheduled run was not displayed in dagit (#1815)
- Fixed a bug with the `dagster schedule start --start-all` command (#1812)
- Added a new scheduler command to restart a schedule: `dagster schedule restart`. Also added a
  flag to restart all running schedules: `dagster schedule restart --restart-all-running`.

## 0.6.0

**New**

This major release includes features for scheduling, operating, and executing pipelines
that elevate dagit and dagster from a local development tool to a deployable service.

- `DagsterInstance` introduced as centralized system to control run, event, compute log,
  and local intermediates storage.
- A `Scheduler` abstraction has been introduced along side an initial implementation of
  `SystemCronScheduler` in `dagster-cron`.
- `dagster-aws` has been extended with a CLI for deploying dagster to AWS. This can spin
  up a Dagit node and all the supporting infrastructure—security group, RDS PostgreSQL
  instance, etc.—without having to touch the AWS console, and for deploying your code
  to that instance.
- **Dagit**
  - `Runs`: a completely overhauled Runs history page. Includes the ability to `Retry`,
    `Cancel`, and `Delete` pipeline runs from the new runs page.
  - `Scheduler`: a page for viewing and interacting with schedules.
  - `Compute Logs`: stdout and stderr are now viewable on a per execution step basis in each run.
    This is available in real time for currently executing runs and for historical runs.
  - A `Reload` button in the top right in dagit restarts the web-server process and updates
    the UI to reflect repo changes, including DAG structure, solid names, type names, etc.
    This replaces the previous file system watching behavior.

**Breaking Changes**

- `--log` and `--log-dir` no longer supported as CLI args. Existing runs and events stored
  via these flags are no longer compatible with current storage.
- `raise_on_error` moved from in process executor config to argument to arguments in
  python API methods such as `execute_pipeline`

## 0.5.9

- Fixes an issue using custom types for fan-in dependencies with intermediate storage.

## 0.5.8

- Fixes an issue running some Dagstermill notebooks on Windows.
- Fixes a transitive dependency issue with Airflow.
- Bugfixes, performance improvements, and better documentation.

## 0.5.7

- Fixed an issue with specifying composite output mappings (#1674)
- Added support for specifying
  [Dask worker resources](https://distributed.dask.org/en/latest/resources.html) (#1679)
- Fixed an issue with launching Dagit on Windows

## 0.5.6

- Execution details are now configurable. The new top-level `ExecutorDefinition` and `@executor`
  APIs are used to define in-process, multiprocess, and Dask executors, and may be used by users to
  define new executors. Like loggers and storage, executors may be added to a `ModeDefinition` and
  may be selected and configured through the `execution` field in the environment dict or YAML,
  including through Dagit. Executors may no longer be configured through the `RunConfig`.
- The API of dagster-dask has changed. Pipelines are now executed on Dask using the
  ordinary `execute_pipeline` API, and the Dask executor is configured through the environment.
  (See the dagster-dask README for details.)
- Added the `PresetDefinition.from_files` API for constructing a preset from a list of environment
  files (replacing the old usage of this class). `PresetDefinition` may now be directly
  instantiated with an environment dict.
- Added a prototype integration with [dbt](https://www.getdbt.com/).
- Added a prototype integration with [Great Expectations](https://greatexpectations.io/).
- Added a prototype integration with [Papertrail](https://papertrailapp.com/).
- Added the dagster-bash library.
- Added the dagster-ssh library.
- Added the dagster-sftp library.
- Loosened the PyYAML compatibility requirement.
- The dagster CLI no longer takes a `--raise-on-error` or `--no-raise-on-error` flag. Set this
  option in executor config.
- Added a `MarkdownMetadataEntryData` class, so events yielded from client code may now render
  markdown in their metadata.
- Bug fixes, documentation improvements, and improvements to error display.

## 0.5.5

- Dagit now accepts parameters via environment variables prefixed with `DAGIT_`, e.g. `DAGIT_PORT`.
- Fixes an issue with reexecuting Dagstermill notebooks from Dagit.
- Bug fixes and display improvments in Dagit.

## 0.5.4

- Reworked the display of structured log information and system events in Dagit, including support
  for structured rendering of client-provided event metadata.
- Dagster now generates events when intermediates are written to filesystem and S3 storage, and
  these events are displayed in Dagit and exposed in the GraphQL API.
- Whitespace display styling in Dagit can now be toggled on and off.
- Bug fixes, display nits and improvements, and improvements to JS build process, including better
  display for some classes of errors in Dagit and improvements to the config editor in Dagit.

## 0.5.3

- Pinned RxPY to 1.6.1 to avoid breaking changes in 3.0.0 (py3-only).
- Most definition objects are now read-only, with getters corresponding to the previous properties.
- The `valueRepr` field has been removed from `ExecutionStepInputEvent` and `ExecutionStepOutputEvent`.
- Bug fixes and dagit UX improvements, including SQL highlighting and error handling.

## 0.5.2

- Added top-level `define_python_dagster_type` function.
- Renamed `metadata_fn` to `typecheck_metadata_fn` in all runtime type creation APIs.
- Renamed `result_value` and `result_values` to `output_value` and `output_values` on `SolidExecutionResult`
- Dagstermill: Reworked public API now contains only `define_dagstermill_solid`, `get_context`,
  `yield_event`, `yield_result`, `DagstermillExecutionContext`, `DagstermillError`, and
  `DagstermillExecutionError`. Please see the new
  [guide](https://dagster.readthedocs.io/en/0.5.2/sections/learn/guides/data_science/data_science.html)
  for details.
- Bug fixes, including failures for some dagster CLI invocations and incorrect handling of Airflow
  timestamps.<|MERGE_RESOLUTION|>--- conflicted
+++ resolved
@@ -14,10 +14,6 @@
 
 **Bugfix**
 
-<<<<<<< HEAD
-- Dagit now handles engine event errors.
-=======
->>>>>>> 2b18437b
 - Fixes a file descriptor leak when running many concurrent dagster-graphql queries (e.g., for
   backfill).
 - The `@pyspark_solid` decorator now handles inputs correctly.
