import {useApolloClient} from '@apollo/client';
import uniq from 'lodash/uniq';
import React from 'react';

import {AssetDataRefreshButton} from './AssetDataRefreshButton';
import {AssetLiveDataThreadManager} from './AssetLiveDataThreadManager';
import {observeAssetEventsInRuns} from '../asset-graph/AssetRunLogObserver';
import {LiveDataForNode, tokenForAssetKey} from '../asset-graph/Utils';
import {AssetKeyInput} from '../graphql/types';
import {useDocumentVisibility} from '../hooks/useDocumentVisibility';
import {useDidLaunchEvent} from '../runs/RunUtils';

<<<<<<< HEAD
import {AssetDataRefreshButton} from './AssetDataRefreshButton';
import {AssetLiveDataThreadID} from './AssetLiveDataThread';
import {AssetLiveDataThreadManager} from './AssetLiveDataThreadManager';
import {SUBSCRIPTION_IDLE_POLL_RATE, SUBSCRIPTION_MAX_POLL_RATE} from './util';

export const LiveDataPollRateContext = React.createContext<number>(SUBSCRIPTION_IDLE_POLL_RATE);
=======
export const SUBSCRIPTION_IDLE_POLL_RATE = 30 * 1000;
const SUBSCRIPTION_MAX_POLL_RATE = 2 * 1000;

export const LiveDataPollRateContext = React.createContext<number>(SUBSCRIPTION_IDLE_POLL_RATE);

export const AssetLiveDataRefreshContext = React.createContext<{
  isGloballyRefreshing: boolean;
  oldestDataTimestamp: number;
  refresh: () => void;
}>({
  isGloballyRefreshing: false,
  oldestDataTimestamp: Infinity,
  refresh: () => {},
});
>>>>>>> 3f470384

export const AssetLiveDataRefreshContext = React.createContext<{
  isGloballyRefreshing: boolean;
  oldestDataTimestamp: number;
  refresh: () => void;
}>({
  isGloballyRefreshing: false,
  oldestDataTimestamp: Infinity,
  refresh: () => {},
});

export function useAssetLiveData(
  assetKey: AssetKeyInput,
  thread: AssetLiveDataThreadID = 'default',
) {
  const {liveDataByNode, refresh, refreshing} = useAssetsLiveData(
    React.useMemo(() => [assetKey], [assetKey]),
    thread,
  );
  return {
    liveData: liveDataByNode[tokenForAssetKey(assetKey)],
    refresh,
    refreshing,
  };
}

export function useAssetsLiveData(
  assetKeys: AssetKeyInput[],
  thread: AssetLiveDataThreadID = 'default',
) {
  const [data, setData] = React.useState<Record<string, LiveDataForNode>>({});
  const [isRefreshing, setIsRefreshing] = React.useState(false);

  const client = useApolloClient();
  const manager = AssetLiveDataThreadManager.getInstance(client);

  React.useEffect(() => {
    const setDataSingle = (stringKey: string, assetData?: LiveDataForNode) => {
      setData((data) => {
        const copy = {...data};
        if (!assetData) {
          delete copy[stringKey];
        } else {
          copy[stringKey] = assetData;
        }
        return copy;
      });
    };
    const unsubscribeCallbacks = assetKeys.map((key) =>
<<<<<<< HEAD
      manager.subscribe(key, setDataSingle, thread),
=======
      manager.subscribe(key, setDataSingle, 'default'),
>>>>>>> 3f470384
    );
    return () => {
      unsubscribeCallbacks.forEach((cb) => {
        cb();
      });
    };
<<<<<<< HEAD
  }, [assetKeys, manager, thread]);
=======
  }, [assetKeys, manager]);
>>>>>>> 3f470384

  return {
    liveDataByNode: data,

    refresh: React.useCallback(() => {
      manager.refreshKeys(assetKeys);
      setIsRefreshing(true);
    }, [assetKeys, manager]),

    refreshing: React.useMemo(() => {
      if (isRefreshing && !manager.areKeysRefreshing(assetKeys)) {
        setTimeout(() => {
          setIsRefreshing(false);
        });
        return false;
      }
      return true;
      // eslint-disable-next-line react-hooks/exhaustive-deps
    }, [assetKeys, data, isRefreshing]),
  };
}

export const AssetLiveDataProvider = ({children}: {children: React.ReactNode}) => {
  const [allObservedKeys, setAllObservedKeys] = React.useState<AssetKeyInput[]>([]);

  const client = useApolloClient();
  const manager = AssetLiveDataThreadManager.getInstance(client);

  const [isGloballyRefreshing, setIsGloballyRefreshing] = React.useState(false);
  const [oldestDataTimestamp, setOldestDataTimestamp] = React.useState(0);

  const onUpdatingOrUpdated = React.useCallback(() => {
    const {isRefreshing, oldestDataTimestamp} = manager.getOldestDataTimestamp();
    setIsGloballyRefreshing(isRefreshing);
    setOldestDataTimestamp(oldestDataTimestamp);
  }, [manager]);

  React.useEffect(() => {
    manager.setOnSubscriptionsChangedCallback((keys) =>
      setAllObservedKeys(keys.map((key) => ({path: key.split('/')}))),
    );
    manager.setOnUpdatingOrUpdated(onUpdatingOrUpdated);
  }, [manager, onUpdatingOrUpdated]);

  const isDocumentVisible = useDocumentVisibility();

  const pollRate = React.useContext(LiveDataPollRateContext);

  React.useEffect(() => {
    manager.onDocumentVisiblityChange(isDocumentVisible);
  }, [manager, isDocumentVisible]);

  React.useEffect(() => {
    manager.setPollRate(pollRate);
  }, [manager, pollRate]);

  useDidLaunchEvent(() => {
    manager.refreshKeys();
  }, SUBSCRIPTION_MAX_POLL_RATE);

  React.useEffect(() => {
    const assetKeyTokens = new Set(allObservedKeys.map(tokenForAssetKey));
    const dataForObservedKeys = allObservedKeys
      .map((key) => manager.getCacheEntry(key))
      .filter((n) => n) as LiveDataForNode[];

    const assetStepKeys = new Set(dataForObservedKeys.flatMap((n) => n.opNames));

    const runInProgressId = uniq(
      dataForObservedKeys.flatMap((p) => [
        ...p.unstartedRunIds,
        ...p.inProgressRunIds,
        ...p.assetChecks
          .map((c) => c.executionForLatestMaterialization)
          .filter(Boolean)
          .map((e) => e!.runId),
      ]),
    ).sort();

    const unobserve = observeAssetEventsInRuns(runInProgressId, (events) => {
      if (
        events.some(
          (e) =>
            (e.assetKey && assetKeyTokens.has(tokenForAssetKey(e.assetKey))) ||
            (e.stepKey && assetStepKeys.has(e.stepKey)),
        )
      ) {
        manager.refreshKeys();
      }
    });
    return unobserve;
  }, [allObservedKeys, manager]);

  return (
    <AssetLiveDataRefreshContext.Provider
      value={{
        isGloballyRefreshing,
        oldestDataTimestamp,
        refresh: React.useCallback(() => {
          manager.refreshKeys();
        }, [manager]),
      }}
    >
      {children}
    </AssetLiveDataRefreshContext.Provider>
  );
};

export function AssetLiveDataRefresh() {
  const {isGloballyRefreshing, oldestDataTimestamp, refresh} = React.useContext(
    AssetLiveDataRefreshContext,
  );
  return (
    <AssetDataRefreshButton
      isRefreshing={isGloballyRefreshing}
      oldestDataTimestamp={oldestDataTimestamp}
      onRefresh={refresh}
    />
  );
}<|MERGE_RESOLUTION|>--- conflicted
+++ resolved
@@ -3,6 +3,7 @@
 import React from 'react';
 
 import {AssetDataRefreshButton} from './AssetDataRefreshButton';
+import {AssetLiveDataThreadID} from './AssetLiveDataThread';
 import {AssetLiveDataThreadManager} from './AssetLiveDataThreadManager';
 import {observeAssetEventsInRuns} from '../asset-graph/AssetRunLogObserver';
 import {LiveDataForNode, tokenForAssetKey} from '../asset-graph/Utils';
@@ -10,29 +11,10 @@
 import {useDocumentVisibility} from '../hooks/useDocumentVisibility';
 import {useDidLaunchEvent} from '../runs/RunUtils';
 
-<<<<<<< HEAD
-import {AssetDataRefreshButton} from './AssetDataRefreshButton';
-import {AssetLiveDataThreadID} from './AssetLiveDataThread';
-import {AssetLiveDataThreadManager} from './AssetLiveDataThreadManager';
-import {SUBSCRIPTION_IDLE_POLL_RATE, SUBSCRIPTION_MAX_POLL_RATE} from './util';
-
-export const LiveDataPollRateContext = React.createContext<number>(SUBSCRIPTION_IDLE_POLL_RATE);
-=======
 export const SUBSCRIPTION_IDLE_POLL_RATE = 30 * 1000;
 const SUBSCRIPTION_MAX_POLL_RATE = 2 * 1000;
 
 export const LiveDataPollRateContext = React.createContext<number>(SUBSCRIPTION_IDLE_POLL_RATE);
-
-export const AssetLiveDataRefreshContext = React.createContext<{
-  isGloballyRefreshing: boolean;
-  oldestDataTimestamp: number;
-  refresh: () => void;
-}>({
-  isGloballyRefreshing: false,
-  oldestDataTimestamp: Infinity,
-  refresh: () => {},
-});
->>>>>>> 3f470384
 
 export const AssetLiveDataRefreshContext = React.createContext<{
   isGloballyRefreshing: boolean;
@@ -82,22 +64,14 @@
       });
     };
     const unsubscribeCallbacks = assetKeys.map((key) =>
-<<<<<<< HEAD
       manager.subscribe(key, setDataSingle, thread),
-=======
-      manager.subscribe(key, setDataSingle, 'default'),
->>>>>>> 3f470384
     );
     return () => {
       unsubscribeCallbacks.forEach((cb) => {
         cb();
       });
     };
-<<<<<<< HEAD
   }, [assetKeys, manager, thread]);
-=======
-  }, [assetKeys, manager]);
->>>>>>> 3f470384
 
   return {
     liveDataByNode: data,
